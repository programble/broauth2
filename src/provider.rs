--- conflicted
+++ resolved
@@ -69,17 +69,12 @@
     impl Provider for Web {
         type Lifetime = Expiring;
         type Token = Bearer<Expiring>;
-<<<<<<< HEAD
-        fn auth_uri() -> &'static str {
+        fn auth_uri(&self) -> &'static str {
             "https://accounts.google.com/o/oauth2/v2/auth"
         }
-        fn token_uri() -> &'static str {
+        fn token_uri(&self) -> &'static str {
             "https://www.googleapis.com/oauth2/v4/token"
         }
-=======
-        fn auth_uri(&self) -> &'static str { "https://accounts.google.com/o/oauth2/v2/auth" }
-        fn token_uri(&self) -> &'static str { "https://www.googleapis.com/oauth2/v4/token" }
->>>>>>> 179532e0
     }
 
     /// Google OAuth 2.0 provider for installed applications.
@@ -91,17 +86,12 @@
     impl Provider for Installed {
         type Lifetime = Refresh;
         type Token = Bearer<Refresh>;
-<<<<<<< HEAD
-        fn auth_uri() -> &'static str {
+        fn auth_uri(&self) -> &'static str {
             "https://accounts.google.com/o/oauth2/v2/auth"
         }
-        fn token_uri() -> &'static str {
+        fn token_uri(&self) -> &'static str {
             "https://www.googleapis.com/oauth2/v4/token"
         }
-=======
-        fn auth_uri(&self) -> &'static str { "https://accounts.google.com/o/oauth2/v2/auth" }
-        fn token_uri(&self) -> &'static str { "https://www.googleapis.com/oauth2/v4/token" }
->>>>>>> 179532e0
     }
 }
 
@@ -113,17 +103,12 @@
 impl Provider for GitHub {
     type Lifetime = Static;
     type Token = Bearer<Static>;
-<<<<<<< HEAD
-    fn auth_uri() -> &'static str {
+    fn auth_uri(&self) -> &'static str {
         "https://github.com/login/oauth/authorize"
     }
-    fn token_uri() -> &'static str {
+    fn token_uri(&self) -> &'static str {
         "https://github.com/login/oauth/access_token"
     }
-=======
-    fn auth_uri(&self) -> &'static str { "https://github.com/login/oauth/authorize" }
-    fn token_uri(&self) -> &'static str { "https://github.com/login/oauth/access_token" }
->>>>>>> 179532e0
 }
 
 /// Imgur OAuth 2.0 provider.
@@ -134,15 +119,10 @@
 impl Provider for Imgur {
     type Lifetime = Refresh;
     type Token = Bearer<Refresh>;
-<<<<<<< HEAD
-    fn auth_uri() -> &'static str {
+    fn auth_uri(&self) -> &'static str {
         "https://api.imgur.com/oauth2/authorize"
     }
-    fn token_uri() -> &'static str {
+    fn token_uri(&self) -> &'static str {
         "https://api.imgur.com/oauth2/token"
     }
-=======
-    fn auth_uri(&self) -> &'static str { "https://api.imgur.com/oauth2/authorize" }
-    fn token_uri(&self) -> &'static str { "https://api.imgur.com/oauth2/token" }
->>>>>>> 179532e0
 }