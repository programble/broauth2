extern crate chrono;
extern crate hyper;
extern crate inth_oauth2;
#[macro_use]
extern crate yup_hyper_mock;

use chrono::{UTC, Duration};
use inth_oauth2::{Client, ClientError, Token, Lifetime};
use inth_oauth2::error::OAuth2ErrorCode;

mod provider {
    use inth_oauth2::token::{Bearer, Static, Expiring, Refresh};
    use inth_oauth2::provider::Provider;

    #[derive(Default)]
    pub struct BearerStatic;
    impl Provider for BearerStatic {
        type Lifetime = Static;
        type Token = Bearer<Static>;
<<<<<<< HEAD
        fn auth_uri() -> &'static str {
            "https://example.com/oauth/auth"
        }
        fn token_uri() -> &'static str {
            "https://example.com/oauth/token"
        }
=======
        fn auth_uri(&self) -> &'static str { "https://example.com/oauth/auth" }
        fn token_uri(&self) -> &'static str { "https://example.com/oauth/token" }
>>>>>>> 179532e0
    }

    #[derive(Default)]
    pub struct BearerExpiring;
    impl Provider for BearerExpiring {
        type Lifetime = Expiring;
        type Token = Bearer<Expiring>;
<<<<<<< HEAD
        fn auth_uri() -> &'static str {
            "https://example.com/oauth/auth"
        }
        fn token_uri() -> &'static str {
            "https://example.com/oauth/token"
        }
=======
        fn auth_uri(&self) -> &'static str { "https://example.com/oauth/auth" }
        fn token_uri(&self) -> &'static str { "https://example.com/oauth/token" }
>>>>>>> 179532e0
    }

    #[derive(Default)]
    pub struct BearerRefresh;
    impl Provider for BearerRefresh {
        type Lifetime = Refresh;
        type Token = Bearer<Refresh>;
<<<<<<< HEAD
        fn auth_uri() -> &'static str {
            "https://example.com/oauth/auth"
        }
        fn token_uri() -> &'static str {
            "https://example.com/oauth/token"
        }
=======
        fn auth_uri(&self) -> &'static str { "https://example.com/oauth/auth" }
        fn token_uri(&self) -> &'static str { "https://example.com/oauth/token" }
>>>>>>> 179532e0
    }
}

mod connector {
    use hyper;

    mock_connector_in_order!(BearerStatic {
        include_str!("response/request_token_bearer_static.http")
    });

    mock_connector_in_order!(BearerExpiring {
        include_str!("response/request_token_bearer_expiring.http")
    });

    mock_connector_in_order!(BearerRefresh {
        include_str!("response/request_token_bearer_refresh.http")
        include_str!("response/refresh_token_bearer_full.http")
    });

    mock_connector_in_order!(BearerRefreshPartial {
        include_str!("response/request_token_bearer_refresh.http")
        include_str!("response/refresh_token_bearer_partial.http")
    });

    mock_connector_in_order!(InvalidRequest {
        include_str!("response/invalid_request.http")
    });

    mock_connector_in_order!(RefreshInvalidRequest {
        include_str!("response/request_token_bearer_refresh.http")
        include_str!("response/invalid_request.http")
    });
}

macro_rules! mock_client {
    ($p:ty, $c:ty) => {
        (Client::<$p>::new(
            String::from("client_id"),
            String::from("client_secret"),
            None
        ),
        hyper::Client::with_connector(<$c>::default()))
    }
}


#[test]
fn request_token_bearer_static_success() {
    let (client, http_client) = mock_client!(provider::BearerStatic, connector::BearerStatic);
    let token = client.request_token(&http_client, "code").unwrap();
    assert_eq!("aaaaaaaa", token.access_token());
    assert_eq!(Some("example"), token.scope());
}

#[test]
fn request_token_bearer_expiring_success() {
    let (client, http_client) = mock_client!(provider::BearerExpiring, connector::BearerExpiring);
    let token = client.request_token(&http_client, "code").unwrap();
    assert_eq!("aaaaaaaa", token.access_token());
    assert_eq!(Some("example"), token.scope());
    assert_eq!(false, token.lifetime().expired());
    assert!(token.lifetime().expires() > &UTC::now());
    assert!(token.lifetime().expires() <= &(UTC::now() + Duration::seconds(3600)));
}

#[test]
fn request_token_bearer_refresh_success() {
    let (client, http_client) = mock_client!(provider::BearerRefresh, connector::BearerRefresh);
    let token = client.request_token(&http_client, "code").unwrap();
    assert_eq!("aaaaaaaa", token.access_token());
    assert_eq!(Some("example"), token.scope());
    assert_eq!("bbbbbbbb", token.lifetime().refresh_token());
    assert_eq!(false, token.lifetime().expired());
    assert!(token.lifetime().expires() > &UTC::now());
    assert!(token.lifetime().expires() <= &(UTC::now() + Duration::seconds(3600)));
}

#[test]
fn refresh_token_bearer_full() {
    let (client, http_client) = mock_client!(provider::BearerRefresh, connector::BearerRefresh);
    let token = client.request_token(&http_client, "code").unwrap();
    let token = client.refresh_token(&http_client, token, None).unwrap();
    assert_eq!("cccccccc", token.access_token());
    assert_eq!(Some("example"), token.scope());
    assert_eq!("dddddddd", token.lifetime().refresh_token());
    assert_eq!(false, token.lifetime().expired());
    assert!(token.lifetime().expires() > &UTC::now());
    assert!(token.lifetime().expires() <= &(UTC::now() + Duration::seconds(3600)));
}

#[test]
fn refresh_token_bearer_partial() {
    let (client, http_client) = mock_client!(provider::BearerRefresh, connector::BearerRefreshPartial);
    let token = client.request_token(&http_client, "code").unwrap();
    let token = client.refresh_token(&http_client, token, None).unwrap();
    assert_eq!("cccccccc", token.access_token());
    assert_eq!(Some("example"), token.scope());
    assert_eq!("bbbbbbbb", token.lifetime().refresh_token());
    assert_eq!(false, token.lifetime().expired());
    assert!(token.lifetime().expires() > &UTC::now());
    assert!(token.lifetime().expires() <= &(UTC::now() + Duration::seconds(3600)));
}

#[test]
fn request_token_bearer_static_wrong_lifetime() {
    let (client, http_client) = mock_client!(provider::BearerStatic, connector::BearerRefresh);
    let err = client.request_token(&http_client, "code").unwrap_err();
    assert!(match err { ClientError::Parse(..) => true, _ => false });
}

#[test]
fn request_token_bearer_expiring_wrong_lifetime() {
    let (client, http_client) = mock_client!(provider::BearerExpiring, connector::BearerRefresh);
    let err = client.request_token(&http_client, "code").unwrap_err();
    assert!(match err { ClientError::Parse(..) => true, _ => false });
}

#[test]
fn request_token_bearer_refresh_wrong_lifetime() {
    let (client, http_client) = mock_client!(provider::BearerRefresh, connector::BearerStatic);
    let err = client.request_token(&http_client, "code").unwrap_err();
    assert!(match err { ClientError::Parse(..) => true, _ => false });
}

#[test]
fn request_token_invalid_request() {
    let (client, http_client) = mock_client!(provider::BearerStatic, connector::InvalidRequest);
    let err = client.request_token(&http_client, "code").unwrap_err();
    assert!(match err {
        ClientError::OAuth2(err) => {
            assert_eq!(OAuth2ErrorCode::InvalidRequest, err.code);
            assert_eq!("example", err.description.unwrap());
            assert_eq!("https://example.com/error", err.uri.unwrap());
            true
        },
        _ => false,
    });
}

#[test]
fn refresh_token_invalid_request() {
    let (client, http_client) = mock_client!(provider::BearerRefresh, connector::RefreshInvalidRequest);
    let token = client.request_token(&http_client, "code").unwrap();
    let err = client.refresh_token(&http_client, token, None).unwrap_err();
    assert!(match err {
        ClientError::OAuth2(err) => {
            assert_eq!(OAuth2ErrorCode::InvalidRequest, err.code);
            assert_eq!("example", err.description.unwrap());
            assert_eq!("https://example.com/error", err.uri.unwrap());
            true
        },
        _ => false,
    });
}<|MERGE_RESOLUTION|>--- conflicted
+++ resolved
@@ -17,17 +17,12 @@
     impl Provider for BearerStatic {
         type Lifetime = Static;
         type Token = Bearer<Static>;
-<<<<<<< HEAD
-        fn auth_uri() -> &'static str {
+        fn auth_uri(&self) -> &'static str {
             "https://example.com/oauth/auth"
         }
-        fn token_uri() -> &'static str {
+        fn token_uri(&self) -> &'static str {
             "https://example.com/oauth/token"
         }
-=======
-        fn auth_uri(&self) -> &'static str { "https://example.com/oauth/auth" }
-        fn token_uri(&self) -> &'static str { "https://example.com/oauth/token" }
->>>>>>> 179532e0
     }
 
     #[derive(Default)]
@@ -35,17 +30,12 @@
     impl Provider for BearerExpiring {
         type Lifetime = Expiring;
         type Token = Bearer<Expiring>;
-<<<<<<< HEAD
-        fn auth_uri() -> &'static str {
+        fn auth_uri(&self) -> &'static str {
             "https://example.com/oauth/auth"
         }
-        fn token_uri() -> &'static str {
+        fn token_uri(&self) -> &'static str {
             "https://example.com/oauth/token"
         }
-=======
-        fn auth_uri(&self) -> &'static str { "https://example.com/oauth/auth" }
-        fn token_uri(&self) -> &'static str { "https://example.com/oauth/token" }
->>>>>>> 179532e0
     }
 
     #[derive(Default)]
@@ -53,17 +43,12 @@
     impl Provider for BearerRefresh {
         type Lifetime = Refresh;
         type Token = Bearer<Refresh>;
-<<<<<<< HEAD
-        fn auth_uri() -> &'static str {
+        fn auth_uri(&self) -> &'static str {
             "https://example.com/oauth/auth"
         }
-        fn token_uri() -> &'static str {
+        fn token_uri(&self) -> &'static str {
             "https://example.com/oauth/token"
         }
-=======
-        fn auth_uri(&self) -> &'static str { "https://example.com/oauth/auth" }
-        fn token_uri(&self) -> &'static str { "https://example.com/oauth/token" }
->>>>>>> 179532e0
     }
 }
 
